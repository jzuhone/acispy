import xija
import os
from astropy.units import Quantity
from astropy.io import ascii
from acispy.dataset import Dataset
from acispy.plots import DatePlot
import numpy as np
from Chandra.Time import secs2date, DateTime, date2secs
from acispy.states import States
from acispy.model import Model
from acispy.msids import MSIDs
from acispy.time_series import EmptyTimeSeries
from acispy.utils import mylog, \
    get_time, ensure_list, plotdate2cxctime
import Ska.Numpy
import Ska.engarchive.fetch_sci as fetch
from chandra_models import get_xija_model_file
import matplotlib.pyplot as plt
from kadi import events, commands
import importlib
from matplotlib import font_manager

short_name = {"1deamzt": "dea",
              "1dpamzt": "dpa",
              "1pdeaat": "psmc",
              "fptemp_11": "acisfp",
              "tmp_fep1_mong": "fep1_mong",
              "tmp_fep1_actel": "fep1_actel",
              "tmp_fep1_fb": "fep1_fb",
              "tmp_bep_pcb": "bep_pcb",
<<<<<<< HEAD
              "aacccdpt": "aca"}
=======
              "aca": "aacccdpt"}
>>>>>>> 77afeeb8

short_name_rev = {v: k for k, v in short_name.items()}

full_name = {"1deamzt": "DEA",
             "1dpamzt": "DPA",
             "1pdeaat": "PSMC",
             "fptemp_11": "Focal Plane",
             "tmp_fep1_mong": "FEP1 Mongoose",
             "tmp_fep1_actel": "FEP1 Actel",
             "tmp_fep1_fb": "FEP1 FB",
             "tmp_bep_pcb": "BEP PCB"}

limits = {'1deamzt': 36.5,
          '1dpamzt': 37.5,
          '1pdeaat': 52.5,
          'tmp_fep1_mong': 47.0,
          'tmp_fep1_actel': 46.0,
          'tmp_bep_pcb': 43.0,
          'tmp_fep1_fb': 41.0,
          'fptemp_11': {"ACIS-I": -112.0, "ACIS-S": -111.0}}

low_limits = {
    'tmp_fep1_mong': 2.0,
    'tmp_fep1_actel': 2.0,
    'tmp_fep1_fb': 2.0,
    'tmp_bep_pcb': 4.5
}

acis_models = ["1deamzt",
               "1dpamzt",
               "1pdeaat",
               "fptemp_11",
               "tmp_fep1_mong",
               "tmp_fep1_actel",
               "tmp_bep_pcb"]

margins = {'1deamzt': 2.0,
           '1dpamzt': 2.0,
           '1pdeaat': 4.5,
           'tmp_fep1_mong': 2.0,
           'tmp_fep1_actel': 2.0,
           'tmp_fep1_fb': 2.0,
           'tmp_bep_pcb': 2.0}

model_classes = {
    "dpa": "DPACheck",
    "dea": "DEACheck",
    "psmc": "PSMCCheck",
    "acisfp": "ACISFPCheck",
    "fep1_mong": "FEP1MongCheck",
    "fep1_actel": "FEP1ActelCheck",
    "bep_pcb": "BEPPCBCheck"
}


def find_json(name, model_spec):
    msg = f"The JSON file {model_spec} does not exist! Please " \
          f"specify a JSON file using the 'model_spec' keyword argument."
    if model_spec is None:
        name = short_name.get(name, name)
<<<<<<< HEAD
        try:
            model_spec = get_xija_model_file(name)
        except ValueError:
            raise IOError(msg)
=======
        model_spec = get_xija_model_file(name)
>>>>>>> 77afeeb8
    elif not os.path.exists(model_spec):
        raise IOError(msg)
    return model_spec


class ModelDataset(Dataset):
    def __init__(self, msids, states, model):
        super(ModelDataset, self).__init__(msids, states, model)

    def write_model(self, filename, overwrite=False):
        """
        Write the model data vs. time to an ASCII text file.

        Parameters
        ----------
        filename : string
            The filename to write the data to.
        overwrite : boolean, optional
            If True, an existing file with the same name will be overwritten.
        """
        if os.path.exists(filename) and not overwrite:
            raise IOError("File %s already exists, but overwrite=False!" % filename)
        names = []
        arrays = []
        for i, msid in enumerate(self.model.keys()):
            if i == 0:
                times = self.times("model", msid).value
                dates = self.dates("model", msid)
                names += ['time', 'date']
                arrays += [times, dates]
            names.append(msid)
            arrays.append(self["model", msid].value)
        temp_array = np.rec.fromarrays(arrays, names=names)
        fmt = {(name, '%.2f') for name in names if name != "date"}
        out = open(filename, 'w')
        Ska.Numpy.pprint(temp_array, fmt, out)
        out.close()

    def write_model_and_data(self, filename, overwrite=False, 
                             mask_radzones=False, mask_fmt1=False,
                             mask_badtimes=True, tstart=None,
                             tstop=None):
        """
        Write the model, telemetry, and states data vs. time to
        an ASCII text file. The state data is interpolated to the
        times of the model so that everything is at a common set
        of times.

        Parameters
        ----------
        filename : string
            The filename to write the data to.
        overwrite : boolean, optional
            If True, an existing file with the same name will be overwritten.
        """
        states_to_map = ["vid_board", "pitch", "clocking", "simpos",
                         "ccd_count", "fep_count", "off_nom_roll"]
        out = []
        for i, msid in enumerate(self.model.keys()):
            if i == 0:
                if self.states._is_empty:
                    out += [("model", state) for state in states_to_map]
                else:
                    for state in states_to_map:
                        self.map_state_to_msid(state, msid)
                        out.append(("msids", state))
            out.append(("model", msid))
            if ("msids", msid) in self.field_list:
                self.add_diff_data_model_field(msid)
                out += [("msids", msid), ("model", "diff_%s" % msid)]
        msid = list(self.model.keys())[0]
        telem = self["msids", msid]
        mask = np.ones_like(telem.value, dtype='bool')
        if tstart is not None:
            tstart = DateTime(tstart).secs
            mask[telem.times.value < tstart] = False
        if tstop is not None:
            tstop = DateTime(tstop).secs
            mask[telem.times.value > tstop] = False
        if mask_radzones:
            rad_zones = events.rad_zones.filter(start=telem.dates[0],
                                                stop=telem.dates[-1])
            for rz in rad_zones:
                idxs = np.logical_and(telem.times.value >= rz.tstart,
                                      telem.times.value <= rz.tstop)
                mask[idxs] = False
        if mask_fmt1:
            which = self["msids", "ccsdstmf"] == "FMT1"
            mask[which] = False
        self.write_msids(filename, out, overwrite=overwrite, mask=mask)

    def _get_msids(self, model, comps, tl_file):
        comps = [comp.lower() for comp in comps]
        times = model[comps[0]].times.value
        tstart = times[0] - 700.0
        tstop = times[-1] + 700.0
        start = secs2date(tstart)
        stop = secs2date(tstop)
        if tl_file is not None:
            msids = MSIDs.from_tracelog(tl_file, tbegin=tstart, tend=tstop)
        else:
            if "earth_solid_angle" in comps:
                comps.remove("earth_solid_angle")
            comps.append("ccsdstmf")
            tlast = 1.0e99
            for comp in comps:
                tlast = min(fetch.get_time_range(comp, format='secs')[1], tlast)
            if tstop > tlast:
                raise RuntimeError("The model extends past the the last date in the "
                                   "engineering archive. Please set get_msids=False.")
            msids = MSIDs.from_database(comps, start, tstop=stop, filter_bad=True,
                                        interpolate='nearest', interpolate_times=times)
        return msids

    def make_dashboard_plots(self, msid, tstart=None, tstop=None, yplotlimits=None,
                             errorplotlimits=None, fig=None, figfile=None,
                             bad_times=None, mask_radzones=False, plot_limits=True, 
                             mask_fmt1=False):
        """
        Make dashboard plots for the particular thermal model.

        Parameters
        ----------
        msid : string
            The MSID name to plot in the dashboard. 
        tstart : string, optional
            The start time of the data for the dashboard plot. If not specified,
            the beginning of the thermal model run is used.
        tstop : string, optional
            The stop time of the data for the dashboard plot. If not specified,
            the end of the thermal model run is used.
        yplotlimits : two-element array_like, optional
            The (min, max) bounds on the temperature to use for the
            temperature vs. time plot. Default: Determine the min/max
            bounds from the telemetry and model prediction and
            decrease/increase by degrees to determine the plot limits.
        errorplotlimits : two-element array_like, optional
            The (min, max) error bounds to use for the error plot.
            Default: [-15, 15]
        fig : :class:`~matplotlib.figure.Figure`, optional
            A Figure instance to plot in. Default: None, one will be
            created if not provided.
        figfile : string, optional
            The file to write the dashboard plot to. One will be created
            if not provided.
        bad_times : list of tuples, optional
            Provide a set of times to exclude from the creation of the
            dashboard plot.
        mask_radzones : boolean, optional
            If True, mask out radzone periods for dashboard plots of the
            focal plane model. Default: False
        plot_limits : boolean, optional
            If True, plot the yellow caution and planning limits on the
            dashboard plots. Default: True
        """
        from xijafit import dashboard as dash
        if fig is None:
            fig = plt.figure(figsize=(20,10))
        if ("msids", msid) not in self.field_list:
            raise RuntimeError("You must include the real data if you want to make a "
                               "dashboard plot! Set get_msids=True when creating the"
                               "thermal model!")
        telem = self["msids", msid]
        pred = self["model", msid]
        mask = np.logical_and(telem.mask, pred.mask)
        if tstart is not None:
            tstart = DateTime(tstart).secs
            mask[telem.times.value < tstart] = False
        if tstop is not None:
            tstop = DateTime(tstop).secs
            mask[telem.times.value > tstop] = False
        if bad_times is not None:
            for (left, right) in bad_times:
                idxs = np.logical_and(telem.times.value >= date2secs(left),
                                      telem.times.value <= date2secs(right))
                mask[idxs] = False
        if msid == "fptemp_11" and mask_radzones:
            rad_zones = events.rad_zones.filter(start=telem.dates[0],
                                                stop=telem.dates[-1])
            for rz in rad_zones:
                idxs = np.logical_and(telem.times.value >= rz.tstart,
                                      telem.times.value <= rz.tstop)
                mask[idxs] = False
        if mask_fmt1:
            which = self["msids", "ccsdstmf"] == "FMT1"
            mask[which] = False
        times = telem.times.value[mask]
        if yplotlimits is None:
            ymin = min(telem.value[mask].min(), pred.value[mask].min())-2
            ymax = min(telem.value[mask].max(), pred.value[mask].max())+2
            yplotlimits = [ymin, ymax]
        if errorplotlimits is None:
            errorplotlimits = [-5, 5]
        mylimits = {"units": "C"}
        if plot_limits:
            if msid == "fptemp_11":
                mylimits["acisi_limit"] = -112.0
                mylimits["aciss_limit"] = -111.0
                mylimits["fp_sens_limit"] = -118.7
            else:
                mylimits["caution_high"] = limits[msid]+margins[msid]
                mylimits["planning_limit"] = limits[msid]
        dash.dashboard(pred.value[mask], telem.value[mask], times, mylimits,
                       msid=msid, modelname=full_name.get(msid, msid),
                       errorplotlimits=errorplotlimits, yplotlimits=yplotlimits,
                       fig=fig, savefig=False)
        if figfile is not None:
            fig.savefig(figfile)
        return fig


class ThermalModelFromRun(ModelDataset):
    """
    Fetch multiple temperature models and their associated commanded states
    from ASCII table files generated by xija or model check tools. If MSID
    data will be added, it will be interpolated to the times of the model
    data.

    Parameters
    ----------
    loc : string or list of strings
        Path to the directory where the model and state data are stored.
    get_msids : boolean, optional
        Whether or not to load the MSIDs corresponding to the
        temperature models for the same time period from the
        engineering archive. Default: False.
    tl_file : string
        Path to the location of the tracelog file to get the MSID data from.
        Default: None, which means the engineering archive will be queried
        if get_msids=True.
    Examples
    --------
    >>> from acispy import ThermalModelFromRun
    >>> ds = ThermalModelFromRun("/data/acis/LoadReviews/2019/MAY2019/ofls/out_dpa",
    ...                          get_msids=True)
    """
    def __init__(self, loc, get_msids=False, tl_file=None):
        temp_file = os.path.join(loc, "temperatures.dat")
        state_file = os.path.join(loc, "states.dat")
        esa_file = os.path.join(loc, "earth_solid_angle.dat")
        if not os.path.exists(state_file):
            state_file = None
        if not os.path.exists(esa_file):
            esa_file = None
        model = Model.from_load_file(temp_file, esa_file=esa_file)
        comps = list(model.keys())
        if state_file is not None:
            states = States.from_load_file(state_file)
        else:
            states = EmptyTimeSeries()
        if get_msids:
            msids = self._get_msids(model, comps, tl_file)
        else:
            msids = EmptyTimeSeries()
        super(ThermalModelFromRun, self).__init__(msids, states, model)


class ThermalModelFromLoad(ModelDataset):
    """
    Fetch a temperature model and its associated commanded states
    from a load review. Optionally get MSIDs for the same time period.
    If MSID data will be added, it will be interpolated to the times
    of the model data.

    Parameters
    ----------
    load : string
        The load review to get the model from, i.e. "JAN2516A".
    comps : list of strings, optional
        List of temperature components to get from the load models. If
        not specified all four components will be loaded.
    get_msids : boolean, optional
        Whether or not to load the MSIDs corresponding to the
        temperature models for the same time period from the
        engineering archive. Default: False.
    states_comp : string, optional
        The thermal model page to use to get the states. "DEA", "DPA",
        "PSMC", or "FP". Default: "DPA"

    Examples
    --------
    >>> from acispy import ThermalModelFromLoad
    >>> comps = ["1deamzt", "1pdeaat", "fptemp_11"]
    >>> ds = ThermalModelFromLoad("APR0416C", comps, get_msids=True)
    """
    def __init__(self, load, comps=None, get_msids=False,
                 tl_file=None, states_comp="DPA"):
        if comps is None:
            comps = ["1deamzt", "1dpamzt", "1pdeaat", "fptemp_11",
                     "tmp_fep1_mong", "tmp_fep1_actel", "tmp_bep_pcb"]
        comps = ensure_list(comps)
        model = Model.from_load_page(load, comps)
        states = States.from_load_page(load, comp=states_comp)
        if get_msids:
            msids = self._get_msids(model, comps, tl_file)
        else:
            msids = EmptyTimeSeries()
        super(ThermalModelFromLoad, self).__init__(msids, states, model)


class ThermalModelRunner(ModelDataset):
    """
    Class for running Xija thermal models.

    Parameters
    ----------
    name : string
        The name of the MSID to simulate, e.g. "1dpamzt"
    tstart : string
        The start time in YYYY:DOY:HH:MM:SS format.
    tstop : string
        The stop time in YYYY:DOY:HH:MM:SS format.
    states : dict, optional
        A dictionary of modeled commanded states required for the model. The
        states can either be a constant value or NumPy arrays. If not supplied,
        the thermal model will be run with states from the commanded states
        database.
    T_init : float, optional
        The initial temperature for the thermal model run. If None,
        an initial temperature will be determined from telemetry.
        Default: None
    get_msids : boolean, optional
        Whether or not to pull data from the engineering archive. 
        Default: False
    dt : float, optional
        The timestep to use for this run. Default is 328 seconds or is provided
        by the model specification file.
    model_spec : string, optional
        Path to the model spec JSON file for the model. Default: None, the 
        standard model path will be used.
    mask_bad_times : boolean, optional
        If set, bad times from the data are included in the array masks
        and plots. Default: False
    ephem_file : string, optional
        An AstroPy ASCII table containing a custom ephemeris. Must have
        the following columns:
        times: CXC seconds
        orbitephem0_x: Chandra orbit ephemeris x-component in units of m
        orbitephem0_y: Chandra orbit ephemeris y-component in units of m
        orbitephem0_z: Chandra orbit ephemeris z-component in units of m
        solarephem0_x: Solar orbit ephemeris x-component in units of m
        solarephem0_y: Solar orbit ephemeris y-component in units of m
        solarephem0_z: Solar orbit ephemeris z-component in units of m
        Default : None, which means the ephemeris will be taken from the
        cheta archive. 
    evolve_method : integer, optional
        Whether to use the old xija core solver (1) or the new one (2).
        Default: None, which defaults to the value in the model spec
        file.
    rk4 : integer, optional
        Whether to use 4th-order Runge-Kutta (1) instead of 2nd order (0). 
        Only works with evolve_method=2. Default: None, which defaults 
        to the value in the model spec file.
    tl_file : string, optional
        The path to a tracelog file which will supply MSID information
        if ``use_msids=True``. Default: None
<<<<<<< HEAD
=======
    no_eclipse : boolean, optional
        If True, ignore eclipses. Default: False
>>>>>>> 77afeeb8
    compute_model_supp : callable, optional
        A function which takes the model name, tstart, tstop,
        and a XijaModel object, and allows the user to 
        perform custom operations on the model.

    Examples
    --------
    >>> states = {"ccd_count": np.array([5,6,1]),
    ...           "pitch": np.array([150.0]*3),
    ...           "fep_count": np.array([5,6,1]),
    ...           "clocking": np.array([1]*3),
    ...           "vid_board": np.array([1]*3),
    ...           "off_nom_roll": np.array([0.0]*3),
    ...           "simpos": np.array([-99616.0]*3)}
    >>> dpa_model = ThermalModelRunner("dpa", "2015:002:00:00:00",
    ...                                "2016:005:00:00:00", states=states,
    ...                                T_init=10.1)
    """
    def __init__(self, name, tstart, tstop, states=None, T_init=None,
                 other_init=None, get_msids=False, dt=328.0, model_spec=None,
                 mask_bad_times=False, ephem_file=None, evolve_method=None,
<<<<<<< HEAD
                 rk4=None, tl_file=None, compute_model_supp=None):

        self.name = name.lower()
        self.sname = short_name.get(name, name)
        if self.name in acis_models:
=======
                 rk4=None, tl_file=None, no_eclipse=False, compute_model_supp=None):

        self.name = name.lower()
        self.sname = short_name.get(name, name)
        if self.sname in short_name_rev:
>>>>>>> 77afeeb8
            self.model_check = importlib.import_module(f"{self.sname}_check")
        else:
            self.model_check = None

        self.model_spec = find_json(name, model_spec)

        self.ephem_file = ephem_file
 
        self.compute_model_supp = compute_model_supp

        tstart = get_time(tstart)
        tstop = get_time(tstop)

        tstart_secs = DateTime(tstart).secs
        tstop_secs = DateTime(tstop).secs

        last_ecl_time = fetch.get_time_range("aoeclips", format='sec')[1]
        self.no_eclipse = tstop_secs > last_ecl_time
        self.no_earth_heat = getattr(self, "no_earth_heat", False)

        if states is not None:
            if isinstance(states, States):
                states_obj = states
                states = states.as_array()
            else:
                if "tstart" not in states:
                    states["tstart"] = DateTime(states["datestart"]).secs
                if "tstop" not in states:
                    states["tstop"] = DateTime(states["datestop"]).secs
                num_states = states["tstart"].size
                if "letg" not in states:
                    states["letg"] = np.array(["RETR"]*num_states)
                if "hetg" not in states:
                    states["hetg"] = np.array(["RETR"]*num_states)
                states_obj = States(states)
        else:
            states_obj = EmptyTimeSeries()

        if T_init is None:
            last_tlm_date = fetch.get_time_range(self.name, format='secs')[1]
            if tstart_secs+700.0 > last_tlm_date:
                raise RuntimeError("T_init=None, but the start time of {tstart} "
                                   "is ahead of the last time in telemetry. "
                                   "Please specify T_init or choose a different "
                                   "time.")
            T_init = fetch.MSID(self.name, tstart_secs-700., tstart_secs).vals[-1]

<<<<<<< HEAD
        if self.name in acis_models and states is not None:
            self.xija_model = self._compute_acis_model(self.name, tstart, tstop,
                                                       states, dt, T_init, 
                                                       rk4=rk4, other_init=other_init,
                                                       evolve_method=evolve_method)
        else:
            self.xija_model = self._compute_model(name, tstart, tstop, dt, T_init,
                                                  states, other_init=other_init,
=======
        if self.name in short_name and states is not None:
            self.xija_model = self._compute_acis_model(self.name, tstart, tstop,
                                                       states, dt, T_init, 
                                                       rk4=rk4, other_init=other_init,
                                                       no_eclipse=no_eclipse,
                                                       evolve_method=evolve_method)
        else:
            self.xija_model = self._compute_model(name, tstart, tstop, dt, T_init,
                                                  other_init=other_init,
>>>>>>> 77afeeb8
                                                  evolve_method=evolve_method, 
                                                  rk4=rk4)

        self.bad_times = getattr(self.xija_model, "bad_times", None)
        self.bad_times_indices = getattr(self.xija_model, "bad_times_indices", None)

        if isinstance(states, dict):
            states.pop("dh_heater", None)

        components = [self.name]
        if 'dpa_power' in self.xija_model.comp:
            components.append('dpa_power')
        if 'earthheat__fptemp' in self.xija_model.comp:
            components.append('earthheat__fptemp')
        if states is None:
            for c in ["pitch", "roll", "fep_count", "vid_board", "clocking",
                      "ccd_count", "sim_z"]:
                if c in self.xija_model.comp:
                    components.append(c)

        masks = {}
        if mask_bad_times and self.bad_times is not None:
            masks[self.name] = np.ones(self.xija_model.times.shape, dtype='bool')
            for (left, right) in self.bad_times_indices:
                masks[self.name][left:right] = False

        model_obj = Model.from_xija(self.xija_model, components, masks=masks)

        if get_msids:
            msids_obj = self._get_msids(model_obj, [self.name], tl_file)
        else:
            msids_obj = EmptyTimeSeries()
        super(ThermalModelRunner, self).__init__(msids_obj, states_obj, model_obj)

    def _get_ephemeris(self, tstart, tstop, times):
        msids = ['orbitephem0_{}'.format(axis) for axis in "xyz"]
        msids += ['solarephem0_{}'.format(axis) for axis in "xyz"]
        ephem = {}
        if self.ephem_file is None:
            e = fetch.MSIDset(msids, tstart - 2000.0, tstop + 2000.0)
            for msid in msids:
                ephem[msid] = Ska.Numpy.interpolate(e[msid].vals, e[msid].times,
                                                    times)
        else:
            e = ascii.read(self.ephem_file)
            msids = ['orbitephem0_{}'.format(axis) for axis in "xyz"]
            idxs = np.logical_and(e["times"] >= tstart - 2000.0,
                                  e["times"] <= tstop + 2000.0)
            for msid in msids:
                ephem[msid] = Ska.Numpy.interpolate(e[msid][idxs],
                                                    e["times"][idxs], times)
        return ephem

<<<<<<< HEAD
    def _compute_model(self, name, tstart, tstop, dt, T_init, states,
=======
    def _compute_model(self, name, tstart, tstop, dt, T_init,
>>>>>>> 77afeeb8
                       other_init=None, evolve_method=None, rk4=None):
        if name == "fptemp_11":
            name = "fptemp"
        model = xija.XijaModel(name, start=tstart, stop=tstop, dt=dt,
                               model_spec=self.model_spec,
                               evolve_method=evolve_method, rk4=rk4)
        model.comp[name].set_data(T_init)
        for t in ["dea0", "dpa0"]:
            if t in model.comp:
                model.comp[t].set_data(T_init)
        if other_init is not None:
            for k, v in other_init.items():
                model.comp[k].set_data(v)
<<<<<<< HEAD
        if states is not None:
            if isinstance(states, np.ndarray):
                state_names = states.dtype.names
            else:
                state_names = list(states.keys())
            state_times = date2secs(np.array([states["datestart"], states["datestop"]]))
            for k in state_names:
                if k in model.comp:
                    model.comp[k].set_data(states[k], state_times)
        if self.no_eclipse:
            model.comp["eclipse"].set_data(False)
=======
>>>>>>> 77afeeb8
        if self.compute_model_supp is not None:
            self.compute_model_supp(name, tstart, tstop, model)
        model.make()
        model.calc()
        return model

    def _compute_acis_model(self, name, tstart, tstop, states, dt, T_init,
<<<<<<< HEAD
                            other_init=None, evolve_method=None, rk4=None):
=======
                            other_init=None, no_eclipse=False, 
                            evolve_method=None, rk4=None):
>>>>>>> 77afeeb8
        import re
        from acis_thermal_check import calc_pitch_roll
        check_obj = getattr(self.model_check, model_classes[self.sname])()
        if name == "fptemp_11":
            name = "fptemp"
        model = xija.XijaModel(name, start=tstart, stop=tstop, dt=dt, 
                               model_spec=self.model_spec, rk4=rk4,
                               evolve_method=evolve_method)
        ephem = self._get_ephemeris(model.tstart, model.tstop, model.times)
        if states is None:
            state_times = model.times
            state_names = ["ccd_count", "fep_count", "vid_board", 
                           "clocking", "pitch", "roll"]
            if 'aoattqt1' in model.comp:
                state_names += ["q1", "q2", "q3", "q4"]
            states = {}
            pattern = re.compile("q[1-4]")
            for n in state_names:
                nstate = n
                ncomp = n
                if pattern.match(n):
                    ncomp = f'aoattqt{n[-1]}'
                elif name == "roll":
                    nstate = "off_nom_roll"
                states[nstate] = np.array(model.comp[ncomp].dvals)
        else:
            if isinstance(states, np.ndarray):
                state_names = states.dtype.names
            else:
                state_names = list(states.keys())
            state_times = np.array([states["tstart"], states["tstop"]])
            model.comp['sim_z'].set_data(np.array(states['simpos']), state_times)
            if 'pitch' in state_names:
                model.comp['pitch'].set_data(np.array(states['pitch']), state_times)
            else:
                pitch, roll = calc_pitch_roll(model.times, ephem, states)
                model.comp['pitch'].set_data(pitch, model.times)
                model.comp['roll'].set_data(roll, model.times)
            for st in ('ccd_count', 'fep_count', 'vid_board', 'clocking'):
                model.comp[st].set_data(np.array(states[st]), state_times)
            if 'dh_heater' in model.comp:
                dhh = states["dh_heater"] if "dh_heater" in state_names else 0
                model.comp['dh_heater'].set_data(dhh, state_times)
            if "off_nom_roll" in state_names:
                roll = np.array(states["off_nom_roll"])
                model.comp["roll"].set_data(roll, state_times)
        if 'dpa_power' in model.comp:
            # This is just a hack, we're not
            # really setting the power to zero.
            # But this value has no effect on
            # model evolution.
            model.comp['dpa_power'].set_data(0.0)
        model.comp[name].set_data(T_init)
        if self.no_eclipse:
            model.comp["eclipse"].set_data(False)
        check_obj._calc_model_supp(model, state_times, states, ephem, None)
        if self.name == "fptemp_11" and self.no_earth_heat:
            model.comp["earthheat__fptemp"].k = 0.0
        if other_init is not None:
            for k, v in other_init.items():
                model.comp[k] = v
        if self.compute_model_supp is not None:
            self.compute_model_supp(name, tstart, tstop, model)
        model.make()
        model.calc()
        return model

    @classmethod
    def from_states_file(cls, name, states_file, **kwargs):
        """
        Run a xija thermal model using a states.dat file.

        Parameters
        ----------
        name : string
            The name of the MSID to simulate, e.g. 
            "1dpamzt"
        states_file : string
            A file containing commanded states, in the same 
            format as "states.dat" which is outputted by ACIS 
            thermal model runs for loads.

        All other keyword arguments which are passed to the main
        :class:`~acispy.thermal_models.ThermalModelRunner`
        constructor can be passed to this method as well. 
        """
        states = States.from_load_file(states_file)
        tstart = get_time(states['tstart'].value[0])
        tstop = get_time(states['tstop'].value[-1])
        return cls(name, tstart, tstop, states=states, **kwargs)

    @classmethod
    def from_commands(cls, name, cmds, **kwargs):
        """

        Parameters
        ----------
        name : string
            The name of the MSID to simulate, e.g. "1dpamzt"
        cmds : list of commands or CommandTable 
            The commands from which to derive states. 

        All other keyword arguments which are passed to the main
        :class:`~acispy.thermal_models.ThermalModelRunner`
        constructor can be passed to this method as well.
        """
        if not isinstance(cmds, commands.CommandTable):
            cmds = commands.CommandTable(cmds)
        states = States.from_commands(cmds)
        return cls(name, states["datestart"][0], states["datestop"][-1],
                   states=states, **kwargs)

    @classmethod
<<<<<<< HEAD
    def from_backstop(cls, name, backstop_file, days=3, T_init=None, 
=======
    def from_backstop(cls, name, backstop_file, T_init=None, 
>>>>>>> 77afeeb8
                      other_cmds=None, **kwargs):
        """
        Run a thermal model using states derived from a backstop
        file. Continuity with previous states will be automatically 
        handled. 

        Parameters
        ----------
        name : string
            The name of the MSID to simulate, e.g. "1dpamzt"
        backstop_file : string
            The path to the backstop file. 
<<<<<<< HEAD
        days : float

=======
>>>>>>> 77afeeb8
        T_init : float, optional
            The initial temperature for the thermal model run. If None,
            an initial temperature will be determined from telemetry.
            Default: None
        other_cmds : list of commands or CommandTable
            Other commands to be included in the list. 

        All other keyword arguments which are passed to the main
        :class:`~acispy.thermal_models.ThermalModelRunner`
        constructor can be passed to this method as well.
        """
        bs_cmds = commands.get_cmds_from_backstop(backstop_file)
        bs_dates = bs_cmds["date"]
        bs_cmds['time'] = DateTime(bs_cmds['date']).secs
        last_tlm_date = fetch.get_time_range(name, format='date')[1]
        last_tlm_time = DateTime(last_tlm_date).secs
<<<<<<< HEAD
        tstart = min(last_tlm_time-3600.0, bs_cmds['time'][0]-days*86400.)
        if T_init is None:
            T_init = fetch.MSID(name, tstart).vals[-1]
=======
        if T_init is None:
            T_init = fetch.MSID(name, last_tlm_time-3600.0).vals[-1]
>>>>>>> 77afeeb8

        ok = bs_cmds['event_type'] == 'RUNNING_LOAD_TERMINATION_TIME'
        if np.any(ok):
            rltt = DateTime(bs_dates[ok][0])
        else:
            # Handle the case of old loads (prior to backstop 6.9) where there
            # is no RLTT.  If the first command is AOACRSTD this indicates the
            # beginning of a maneuver ATS which may overlap by 3 mins with the
            # previous loads because of the AOACRSTD command. So move the RLTT
            # forward by 3 minutes (exactly 180.0 sec). If the first command is
            # not AOACRSTD then that command time is used as RLTT.
            if bs_cmds['tlmsid'][0] == 'AOACRSTD':
                rltt = DateTime(bs_cmds['time'][0] + 180)
            else:
                rltt = DateTime(bs_cmds['date'][0])

        # Get non-backstop commands for continuity
<<<<<<< HEAD
        cmds = commands.get_cmds(tstart, rltt, inclusive_stop=True)
=======
        cmds = commands.get_cmds(last_tlm_date, rltt, inclusive_stop=True)
>>>>>>> 77afeeb8
        # Add backstop commands
        cmds = cmds.add_cmds(bs_cmds)

        if other_cmds is not None:
            if not isinstance(other_cmds, commands.CommandTable):
                other_cmds = commands.CommandTable(other_cmds)
            cmds = cmds.add_cmds(other_cmds)

        return cls.from_commands(name, cmds, T_init=T_init, **kwargs)

    def make_solarheat_plot(self, node, figfile=None, fig=None):
        """
        Make a plot which shows the solar heat value vs. pitch.

        Parameters
        ----------
        node : string
            The xija node which has the solar heating applied to it
            in the model. Can be an real node on the spacecraft like
            1DEAMZT or a pseudo-node like "dpa0" in the 1DPAMZT model.
        figfile : string, optional
            The file to write the solar heating plot to. One will be created
            if not provided.
        fig : :class:`~matplotlib.figure.Figure`, optional
            A Figure instance to plot in. Default: None, one will be
            created if not provided.
        """
        if fig is None:
            fig, ax = plt.subplots(figsize=(15, 10))
        else:
            ax = fig.add_subplot(111)
        try:
            comp = self.xija_model.comp["solarheat__%s" % node]
        except KeyError:
            raise KeyError("%s does not have a SolarHeat component!" % node)
        comp.plot_solar_heat__pitch(fig, ax)
        if figfile is not None:
            fig.savefig(figfile)
        return fig

    def make_power_plot(self, figfile=None, fig=None, use_ccd_count=False):
        """
        Make a plot which shows the ACIS state power coefficients, 
        vs. either FEP or CCD count.

        Parameters
        ----------
        figfile : string, optional
            The file to write the power coefficient plot to.
            One will be created if not provided.
        fig : :class:`~matplotlib.figure.Figure`, optional
            A Figure instance to plot in. Default: None, one 
            will be created if not provided.
        use_ccd_count : boolean, optional
            If True, plot the CCD count on the x-axis. Primarily 
            useful for the 1DEAMZT model. Default: False
        """
        plt.rc("font", size=18)
        plt.rc("axes", linewidth=2)
        if fig is None:
            fig, ax = plt.subplots(figsize=(10, 10))
        else:
            ax = fig.add_subplot(111)
        xm = self.xija_model
        dtype = [('x', 'int'), ('y', 'float'), ('name', '<U32')]
        clocking = []
        not_clocking = []
        either = []
        for i, parname in enumerate(xm.parnames):
            name = parname.split("__")[-1]
            if name.startswith("pow"):
                coeff = name.split("_")[-1]
                if use_ccd_count:
                    count = int(coeff[1])
                else:
                    count = int(coeff[0])
                if name.endswith("x"):
                    either.append((count, xm.parvals[i], coeff))
                elif name.endswith("1"):
                    clocking.append((count, xm.parvals[i], coeff))
                elif name.endswith("0"):
                    not_clocking.append((count, xm.parvals[i], coeff))
        clocking = np.array(clocking, dtype=dtype)
        not_clocking = np.array(not_clocking, dtype=dtype)
        either = np.array(either, dtype=dtype)
        ax.scatter(clocking["x"], clocking["y"], label="Clocking", s=40,
                   color="C0")
        for i, txt in enumerate(clocking["name"]):
            ax.text(clocking["x"][i] + 0.25, clocking["y"][i], txt, color="C0")
        ax.scatter(not_clocking["x"], not_clocking["y"], label="Not Clocking", 
                   s=40, color="C1")
        for i, txt in enumerate(not_clocking["name"]):
            ax.text(not_clocking["x"][i] + 0.25, not_clocking["y"][i], txt, 
                    color="C1")
        ax.scatter(either["x"], either["y"], label="Either", s=40, color="C2")
        for i, txt in enumerate(either["name"]):
            ax.text(either["x"][i] + 0.25, either["y"][i], txt, color="C2")
        ax.tick_params(width=2, length=6)
        ax.set_xlabel("{} Count".format("CCD" if use_ccd_count else "FEP"))
        ax.set_ylabel("Coefficient Value")
        ax.set_xticks(np.arange(7))
        ax.set_xlim(-0.25, 7.0)
        ax.legend()
        if figfile is not None:
            fig.savefig(figfile)
        return fig


def find_text_time(time, hours=1.0):
    return secs2date(date2secs(time)+hours*3600.0)


class SimulateSingleObs(ThermalModelRunner):
    """
    Class for simulating thermal models under constant conditions.

    Parameters
    ----------
    name : string
        The name of the model to simulate. 
    tstart : string
        The start time of the ECS run in YYYY:DOY:HH:MM:SS format.
    hours : integer or float
        The length of the ECS measurement in hours. NOTE that the 
        actual length of the ECS run is hours + 10 ks + 12 s, as
        per the ECS CAP.
    T_init : float
        The starting temperature for the model in degrees C.
    pitch : float
        The pitch at which to run the model in degrees. 
    ccd_count : integer
        The number of CCDs to clock.
    vehicle_load : string, optional
        If a vehicle load is running, specify it here, e.g. "SEP0917C".
        Default: None, meaning no vehicle load. If this parameter is set,
        the input values of pitch and off-nominal roll will be ignored
        and the values from the vehicle load will be used.
    simpos : float, optional
        The SIM position at which to run the model. Default: -99616.0
    off_nom_roll : float, optional
        The off-nominal roll in degrees for the model. Default: 0.0
    dh_heater: integer, optional
        Flag to set whether (1) or not (0) the detector housing heater is on. 
        Default: 0
    ccd_count : integer, optional
        The number of FEPs which are on. Default: equal to ccd_count.
    clocking : integer, optional
        Set to 0 if you want to simulate a ECS run which doesn't clock, which
        you probably don't want to do if you're going to simulate an actual
        ECS run. Default: 1
    model_spec : string, optional
        Path to the model spec JSON file for the model. Default: None, the 
        standard model path will be used. 

    Examples
    --------
    >>> dea_run = SimulateSingleObs("1deamzt", "2016:201:05:12:03", 24, 14.0,
    ...                             150., ccd_count=5, off_nom_roll=-6.0,
    ...                             dh_heater=1)
    """
    def __init__(self, name, tstart, hours, T_init, pitch, ccd_count,
                 vehicle_load=None, simpos=-99616.0, off_nom_roll=0.0, 
                 dh_heater=0, fep_count=None, clocking=1, q=None, instrument=None,
                 model_spec=None, no_limit=False, no_earth_heat=False):
        if name in short_name_rev:
            name = short_name_rev[name]
        if name == "fptemp_11" and instrument is None:
            raise RuntimeError("Must specify either 'ACIS-I' or 'ACIS-S' in "
                               "'instrument' if you want to test a focal plane " 
                               "temperature prediction!")
        if fep_count is None:
            fep_count = ccd_count
        if q is None and name == "fptemp_11":
            raise RuntimeError("Please supply an attitude quaternion for the focal plane model!")
        self.vehicle_load = vehicle_load
        self.no_limit = no_limit
        tstart = get_time(tstart)
        datestart = tstart
        tstart = DateTime(tstart).secs
        tstop = tstart+hours*3600.0+10012.0
        datestop = secs2date(tstop)
        tend = tstop+0.5*(tstop-tstart)
        dateend = secs2date(tend)
        self.datestart = datestart
        self.datestop = datestop
        self.hours = hours
        self.tstart = Quantity(tstart, "s")
        self.tstop = Quantity(tstop, "s")
        self.dateend = dateend
        self.T_init = Quantity(T_init, "deg_C")
        self.instrument = instrument
        self.no_earth_heat = no_earth_heat
        if vehicle_load is None:
            states = {"ccd_count": np.array([ccd_count], dtype='int'),
                      "fep_count": np.array([fep_count], dtype='int'),
                      "clocking": np.array([clocking], dtype='int'),
                      'vid_board': np.array([ccd_count > 0], dtype='int'),
                      "pitch": np.array([pitch]),
                      "simpos": np.array([simpos]),
                      "datestart": np.array([self.datestart]),
                      "datestop": np.array([self.dateend]),
                      "tstart": np.array([self.tstart.value]),
                      "tstop": np.array([tend]),
                      "hetg": np.array(["RETR"]),
                      "letg": np.array(["RETR"]),
                      "off_nom_roll": np.array([off_nom_roll]),
                      "dh_heater": np.array([dh_heater], dtype='int')}
            # For the focal plane model we need a quaternion.
            if name == "fptemp_11":
                for i in range(4):
                    states["q%d" % (i+1)] = np.array([q[i]])
        else:
            mylog.info("Modeling a %d-chip observation concurrent with " % ccd_count +
                       "the %s vehicle loads." % vehicle_load)
            states = dict((k, state.value) for (k, state) in
                          States.from_load_page(vehicle_load).table.items())
            ecs_run_idxs = states["tstart"] < tstop
            states["ccd_count"][ecs_run_idxs] = ccd_count
            states["fep_count"][ecs_run_idxs] = fep_count
            states["clocking"][ecs_run_idxs] = clocking
            states["vid_board"][ecs_run_idxs] = ccd_count > 0
        super(SimulateSingleObs, self).__init__(name, datestart, dateend, states,
                                                T_init, model_spec=model_spec,
                                                get_msids=False)

        mylog.info("Run Parameters")
        mylog.info("--------------")
        mylog.info("Start Datestring: %s" % datestart)
        mylog.info("Length of ECS run in hours: %s" % hours)
        mylog.info("Stop Datestring: %s" % datestop)
        mylog.info("Initial Temperature: %g degrees C" % T_init)
        mylog.info("CCD Count: %d" % ccd_count)
        mylog.info("FEP Count: %d" % fep_count)
        if vehicle_load is None:
            disp_pitch = pitch
            disp_roll = off_nom_roll
        else:
            pitches = states["pitch"][ecs_run_idxs]
            rolls = states["off_nom_roll"][ecs_run_idxs]
            disp_pitch = "Min: %g, Max: %g" % (pitches.min(), pitches.max())
            disp_roll = "Min: %g, Max: %g" % (rolls.min(), rolls.max())
        mylog.info("Pitch: %s" % disp_pitch)
        mylog.info("SIM Position: %g" % simpos)
        mylog.info("Off-nominal Roll: %s" % disp_roll)
        mylog.info("Detector Housing Heater: %s" % {0: "OFF", 1: "ON"}[dh_heater])

        mylog.info("Model Result")
        mylog.info("------------")

        if self.name == "fptemp_11":
            limit = limits[self.name][instrument]
            margin = 0.0
        else:
            limit = limits[self.name]
            margin = margins[self.name]
        if self.name in low_limits:
            self.low_limit = Quantity(low_limits[self.name], "deg_C")
        else:
            self.low_limit = None
        self.limit = Quantity(limit, "deg_C")
        self.margin = Quantity(margin, 'deg_C')
        self.limit_time = None
        self.limit_date = None
        self.duration = None
        self.violate = False
        if self.no_limit:
            return
        viols = self.mvals.value > self.limit.value
        if np.any(viols):
            idx = np.where(viols)[0][0]
            self.limit_time = self.times('model', self.name)[idx]
            self.limit_date = secs2date(self.limit_time)
            self.duration = Quantity((self.limit_time.value-tstart)*0.001, "ks")
            msg = "The limit of %g degrees C will be reached at %s, " % (self.limit.value, self.limit_date)
            msg += "after %g ksec." % self.duration.value
            mylog.info(msg)
            if self.limit_time < self.tstop:
                self.violate = True
                viol_time = "before"
            else:
                self.violate = False
                viol_time = "after"
            mylog.info("The limit is reached %s the end of the observation." % viol_time)
        else:
            mylog.info("The limit of %g degrees C is never reached." % self.limit.value)

        if self.violate:
            mylog.warning("This observation is NOT safe from a thermal perspective.")
        else:
            mylog.info("This observation is safe from a thermal perspective.")

    def plot_model(self, no_annotations=False, plot=None, fontsize=18,
                   **kwargs):
        """
        Plot the simulated model run.

        Parameters
        ----------
        no_annotations : boolean, optional
            If True, don't put lines or text on the plot. Shouldn't be
            used if you're actually trying to determine if a ECS run is
            safe. Default: False
        """
        if self.vehicle_load is None:
            field2 = None
        else:
            field2 = "pitch"
        viol_text = "NOT SAFE" if self.violate else "SAFE"
        dp = DatePlot(self, [("model", self.name)], field2=field2, plot=plot,
                      fontsize=fontsize, **kwargs)
        if not self.no_limit:
            if self.name == "fptemp_11":
                color = {"ACIS-S": "blue", "ACIS-I": "purple"}[self.instrument]
                dp.add_hline(self.limit.value, ls='--', lw=2, color=color)
            else:
                dp.add_hline(self.limit.value, ls='-', lw=2, color='g')
                dp.add_hline(self.limit.value+self.margin.value, ls='-', lw=2, color='gold')
                if self.low_limit is not None:
                    dp.add_hline(self.low_limit.value, ls='-', lw=2, color='g')
                    dp.add_hline(self.low_limit.value - self.margin.value, ls='-', lw=2, color='gold')
        if not no_annotations:
            if not self.no_limit:
                dp.add_text(find_text_time(self.datestop, hours=4.0), self.T_init.value + 2.0,
                            viol_text, fontsize=22, color='black')
            dp.add_vline(self.datestart, ls='--', lw=2, color='b')
            dp.add_text(find_text_time(self.datestart), self.limit.value - 2.0,
                        "START", color='blue', rotation="vertical")
            dp.add_vline(self.datestop, ls='--', lw=2, color='b')
            dp.add_text(find_text_time(self.datestop), self.limit.value - 12.0,
                        "END", color='blue', rotation="vertical")
            if self.limit_date is not None:
                dp.add_vline(self.limit_date, ls='--', lw=2, color='r')
                dp.add_text(find_text_time(self.limit_date), self.limit.value-2.0,
                            "VIOLATION", color='red', rotation="vertical")
        dp.set_xlim(find_text_time(self.datestart, hours=-1.0), self.dateend)
        if self.low_limit is not None:
            ymin = self.low_limit.value-self.margin.value
        else:
            ymin = self.T_init.value
        ymin = min(ymin, self.mvals.value.min())-2.0
        ymax = max(self.limit.value+self.margin.value, self.mvals.value.max())+3.0
        self._time_ticks(dp, ymax, fontsize)
        dp.set_ylim(ymin, ymax)
        return dp

    def _time_ticks(self, dp, ymax, fontsize):
        from matplotlib.ticker import AutoMinorLocator
        axt = dp.ax.twiny()
        mtimes = self.xija_model.times
        xmin, xmax = (plotdate2cxctime(dp.ax.get_xlim())-mtimes[0])*1.0e-3
        axt.plot((mtimes-mtimes[0])*1.0e-3, 
                 ymax*np.ones_like(mtimes))
        axt.set_xlim(xmin, xmax)
        axt.xaxis.set_minor_locator(AutoMinorLocator(5))
        axt.set_xlabel("Time (ks)", fontdict={"size": fontsize})
        fontProperties = font_manager.FontProperties(size=fontsize)
        for label in axt.get_xticklabels():
            label.set_fontproperties(fontProperties)
        for label in axt.get_yticklabels():
            label.set_fontproperties(fontProperties)

    def get_temp_at_time(self, t):
        """
        Get the model temperature at a time *t* seconds
        past the beginning of the ECS run.
        """
        t += self.tstart.value
        return Quantity(np.interp(t, self['model', self.name].times.value,
                                  self['model', self.name].value), "deg_C")

    @property
    def mvals(self):
        return self['model', self.name]

    def write_msids(self, filename, fields, mask_field=None, overwrite=False):
        raise NotImplementedError

    def write_states(self, states_file, overwrite=False):
        raise NotImplementedError

    def write_model(self, filename, overwrite=False):
        raise NotImplementedError

    def make_dashboard_plots(self, yplotlimits=None, errorplotlimits=None, fig=None):
        raise NotImplementedError

    def write_model_and_data(self, filename, overwrite=False):
        raise NotImplementedError


class SimulateECSRun(SimulateSingleObs):
    """
    Class for simulating thermal models for ECS measurements.
    """


<<<<<<< HEAD
def make_ecs_cmds(begin_cmds, si_mode, stopScience=None):
=======
def make_ecs_cmds(start, startScience, stopScience, pow_cmd):
>>>>>>> 77afeeb8
    """
    Make commands for an ECS measurement suitable for inclusion
    in a thermal model.

    Parameters
    ----------
<<<<<<< HEAD
    begin_cmds : string
=======
    start : string
>>>>>>> 77afeeb8
        The date/time string of the first stopScience command.
    startScience : string
        The date/time string of the first startScience command.
    stopScience : string
        The date/time string of the first startScience command.
<<<<<<< HEAD
    si_mode : string
        The si_mode to be used for the ECS run.
    """
    from kadi import commands
    from kadi.update_cmds import fix_nonload_cmds
    cmd_info = {"TE_007AC": ("WSPOW0CF3F", 63.0),
                "TE_00C60": ("WSPOW08F3E", 63.0),
                "TE_00C62": ("WSPOW08E1E", 63.0)}
    datestart = DateTime(start).date
    tstart = DateTime(start).sec
    tpow = tstart+cmd_info[si_mode][1]
=======
    pow_cmd : string
        The power command which will be issued to power on the
        CCDs and FEPs.
    """
    from kadi import commands
    from kadi.update_cmds import fix_nonload_cmds
    datestart = DateTime(start).date
    tstart = DateTime(start).sec
    tpow = tstart+3.0
>>>>>>> 77afeeb8
    datepow = DateTime(tpow).date
    cmd_dicts = [
        {'cmd': u'ACISPKT',
         'date': datestart,
         'id': 0,
         'msid': None,
         'params': {},
         'scs': 135,
         'step': None,
         'time': tstart,
         'timeline_id': None,
         'tlmsid': u'AA0000000',
         'vcdu': None},
        {'cmd': u'ACISPKT',
         'date': datestart,
         'id': 0,
         'msid': None,
         'params': {},
         'scs': 135,
         'step': None,
         'time': tstart,
         'timeline_id': None,
         'tlmsid': u'AA0000000',
         'vcdu': None},
        {'cmd': u'ACISPKT',
         'date': datestart,
         'id': 0,
         'msid': None,
         'params': {},
         'scs': 135,
         'step': None,
         'time': tstart,
         'timeline_id': None,
         'tlmsid': u'WSPOW00000',
         'vcdu': None},
        {'cmd': u'ACISPKT',
         'date': datepow,
         'id': 0,
         'msid': None,
         'params': {},
         'scs': 135,
         'step': None,
         'time': tpow,
         'timeline_id': None,
<<<<<<< HEAD
         'tlmsid': cmd_info[si_mode][0],
=======
         'tlmsid': pow_cmd,
>>>>>>> 77afeeb8
         'vcdu': None},
        {'cmd': u'ACISPKT',
         'date': DateTime(startScience).date,
         'id': 0,
         'msid': None,
         'params': {},
         'scs': 135,
         'step': None,
         'time': DateTime(startScience).sec,
         'timeline_id': None,
         'tlmsid': u'XTZ0000005',
         'vcdu': None},
        {'cmd': u'ACISPKT',
         'date': DateTime(stopScience).date,
         'id': 0,
         'msid': None,
         'params': {},
         'scs': 135,
         'step': None,
         'time': DateTime(stopScience).sec,
         'timeline_id': None,
         'tlmsid': u'AA0000000',
         'vcdu': None}
    ]
    cmd_dicts = fix_nonload_cmds(cmd_dicts)
    ecs_cmds = commands.CommandTable(cmd_dicts)
    return ecs_cmds<|MERGE_RESOLUTION|>--- conflicted
+++ resolved
@@ -28,11 +28,8 @@
               "tmp_fep1_actel": "fep1_actel",
               "tmp_fep1_fb": "fep1_fb",
               "tmp_bep_pcb": "bep_pcb",
-<<<<<<< HEAD
               "aacccdpt": "aca"}
-=======
-              "aca": "aacccdpt"}
->>>>>>> 77afeeb8
+
 
 short_name_rev = {v: k for k, v in short_name.items()}
 
@@ -93,14 +90,10 @@
           f"specify a JSON file using the 'model_spec' keyword argument."
     if model_spec is None:
         name = short_name.get(name, name)
-<<<<<<< HEAD
         try:
             model_spec = get_xija_model_file(name)
         except ValueError:
             raise IOError(msg)
-=======
-        model_spec = get_xija_model_file(name)
->>>>>>> 77afeeb8
     elif not os.path.exists(model_spec):
         raise IOError(msg)
     return model_spec
@@ -457,11 +450,6 @@
     tl_file : string, optional
         The path to a tracelog file which will supply MSID information
         if ``use_msids=True``. Default: None
-<<<<<<< HEAD
-=======
-    no_eclipse : boolean, optional
-        If True, ignore eclipses. Default: False
->>>>>>> 77afeeb8
     compute_model_supp : callable, optional
         A function which takes the model name, tstart, tstop,
         and a XijaModel object, and allows the user to 
@@ -483,19 +471,11 @@
     def __init__(self, name, tstart, tstop, states=None, T_init=None,
                  other_init=None, get_msids=False, dt=328.0, model_spec=None,
                  mask_bad_times=False, ephem_file=None, evolve_method=None,
-<<<<<<< HEAD
                  rk4=None, tl_file=None, compute_model_supp=None):
 
         self.name = name.lower()
         self.sname = short_name.get(name, name)
         if self.name in acis_models:
-=======
-                 rk4=None, tl_file=None, no_eclipse=False, compute_model_supp=None):
-
-        self.name = name.lower()
-        self.sname = short_name.get(name, name)
-        if self.sname in short_name_rev:
->>>>>>> 77afeeb8
             self.model_check = importlib.import_module(f"{self.sname}_check")
         else:
             self.model_check = None
@@ -543,7 +523,6 @@
                                    "time.")
             T_init = fetch.MSID(self.name, tstart_secs-700., tstart_secs).vals[-1]
 
-<<<<<<< HEAD
         if self.name in acis_models and states is not None:
             self.xija_model = self._compute_acis_model(self.name, tstart, tstop,
                                                        states, dt, T_init, 
@@ -552,17 +531,6 @@
         else:
             self.xija_model = self._compute_model(name, tstart, tstop, dt, T_init,
                                                   states, other_init=other_init,
-=======
-        if self.name in short_name and states is not None:
-            self.xija_model = self._compute_acis_model(self.name, tstart, tstop,
-                                                       states, dt, T_init, 
-                                                       rk4=rk4, other_init=other_init,
-                                                       no_eclipse=no_eclipse,
-                                                       evolve_method=evolve_method)
-        else:
-            self.xija_model = self._compute_model(name, tstart, tstop, dt, T_init,
-                                                  other_init=other_init,
->>>>>>> 77afeeb8
                                                   evolve_method=evolve_method, 
                                                   rk4=rk4)
 
@@ -616,11 +584,7 @@
                                                     e["times"][idxs], times)
         return ephem
 
-<<<<<<< HEAD
     def _compute_model(self, name, tstart, tstop, dt, T_init, states,
-=======
-    def _compute_model(self, name, tstart, tstop, dt, T_init,
->>>>>>> 77afeeb8
                        other_init=None, evolve_method=None, rk4=None):
         if name == "fptemp_11":
             name = "fptemp"
@@ -634,7 +598,6 @@
         if other_init is not None:
             for k, v in other_init.items():
                 model.comp[k].set_data(v)
-<<<<<<< HEAD
         if states is not None:
             if isinstance(states, np.ndarray):
                 state_names = states.dtype.names
@@ -646,8 +609,6 @@
                     model.comp[k].set_data(states[k], state_times)
         if self.no_eclipse:
             model.comp["eclipse"].set_data(False)
-=======
->>>>>>> 77afeeb8
         if self.compute_model_supp is not None:
             self.compute_model_supp(name, tstart, tstop, model)
         model.make()
@@ -655,12 +616,7 @@
         return model
 
     def _compute_acis_model(self, name, tstart, tstop, states, dt, T_init,
-<<<<<<< HEAD
                             other_init=None, evolve_method=None, rk4=None):
-=======
-                            other_init=None, no_eclipse=False, 
-                            evolve_method=None, rk4=None):
->>>>>>> 77afeeb8
         import re
         from acis_thermal_check import calc_pitch_roll
         check_obj = getattr(self.model_check, model_classes[self.sname])()
@@ -774,11 +730,7 @@
                    states=states, **kwargs)
 
     @classmethod
-<<<<<<< HEAD
     def from_backstop(cls, name, backstop_file, days=3, T_init=None, 
-=======
-    def from_backstop(cls, name, backstop_file, T_init=None, 
->>>>>>> 77afeeb8
                       other_cmds=None, **kwargs):
         """
         Run a thermal model using states derived from a backstop
@@ -791,11 +743,7 @@
             The name of the MSID to simulate, e.g. "1dpamzt"
         backstop_file : string
             The path to the backstop file. 
-<<<<<<< HEAD
         days : float
-
-=======
->>>>>>> 77afeeb8
         T_init : float, optional
             The initial temperature for the thermal model run. If None,
             an initial temperature will be determined from telemetry.
@@ -812,15 +760,9 @@
         bs_cmds['time'] = DateTime(bs_cmds['date']).secs
         last_tlm_date = fetch.get_time_range(name, format='date')[1]
         last_tlm_time = DateTime(last_tlm_date).secs
-<<<<<<< HEAD
         tstart = min(last_tlm_time-3600.0, bs_cmds['time'][0]-days*86400.)
         if T_init is None:
             T_init = fetch.MSID(name, tstart).vals[-1]
-=======
-        if T_init is None:
-            T_init = fetch.MSID(name, last_tlm_time-3600.0).vals[-1]
->>>>>>> 77afeeb8
-
         ok = bs_cmds['event_type'] == 'RUNNING_LOAD_TERMINATION_TIME'
         if np.any(ok):
             rltt = DateTime(bs_dates[ok][0])
@@ -837,11 +779,7 @@
                 rltt = DateTime(bs_cmds['date'][0])
 
         # Get non-backstop commands for continuity
-<<<<<<< HEAD
         cmds = commands.get_cmds(tstart, rltt, inclusive_stop=True)
-=======
-        cmds = commands.get_cmds(last_tlm_date, rltt, inclusive_stop=True)
->>>>>>> 77afeeb8
         # Add backstop commands
         cmds = cmds.add_cmds(bs_cmds)
 
@@ -1238,28 +1176,19 @@
     """
 
 
-<<<<<<< HEAD
 def make_ecs_cmds(begin_cmds, si_mode, stopScience=None):
-=======
-def make_ecs_cmds(start, startScience, stopScience, pow_cmd):
->>>>>>> 77afeeb8
     """
     Make commands for an ECS measurement suitable for inclusion
     in a thermal model.
 
     Parameters
     ----------
-<<<<<<< HEAD
     begin_cmds : string
-=======
-    start : string
->>>>>>> 77afeeb8
         The date/time string of the first stopScience command.
     startScience : string
         The date/time string of the first startScience command.
     stopScience : string
         The date/time string of the first startScience command.
-<<<<<<< HEAD
     si_mode : string
         The si_mode to be used for the ECS run.
     """
@@ -1271,17 +1200,6 @@
     datestart = DateTime(start).date
     tstart = DateTime(start).sec
     tpow = tstart+cmd_info[si_mode][1]
-=======
-    pow_cmd : string
-        The power command which will be issued to power on the
-        CCDs and FEPs.
-    """
-    from kadi import commands
-    from kadi.update_cmds import fix_nonload_cmds
-    datestart = DateTime(start).date
-    tstart = DateTime(start).sec
-    tpow = tstart+3.0
->>>>>>> 77afeeb8
     datepow = DateTime(tpow).date
     cmd_dicts = [
         {'cmd': u'ACISPKT',
@@ -1326,11 +1244,7 @@
          'step': None,
          'time': tpow,
          'timeline_id': None,
-<<<<<<< HEAD
          'tlmsid': cmd_info[si_mode][0],
-=======
-         'tlmsid': pow_cmd,
->>>>>>> 77afeeb8
          'vcdu': None},
         {'cmd': u'ACISPKT',
          'date': DateTime(startScience).date,
