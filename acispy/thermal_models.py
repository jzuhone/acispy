import xija
import os
from astropy.units import Quantity
from astropy.io import ascii
from acispy.dataset import Dataset
from acispy.plots import DatePlot
import numpy as np
from Chandra.Time import secs2date, DateTime, date2secs
from acispy.states import States
from acispy.model import Model
from acispy.msids import MSIDs
from acispy.time_series import EmptyTimeSeries
from acispy.utils import mylog, calc_off_nom_rolls, \
    get_time, ensure_list, default_states, KadiWrapper
import Ska.Numpy
import Ska.engarchive.fetch_sci as fetch
from chandra_models import get_xija_model_file
import matplotlib.pyplot as plt
from kadi import events

short_name = {"1deamzt": "dea",
              "1dpamzt": "dpa",
              "1pdeaat": "psmc",
              "fptemp_11": "acisfp",
              "tmp_fep1_mong": "fep1_mong",
              "tmp_fep1_actel": "fep1_actel",
              "tmp_bep_pcb": "bep_pcb"}

full_name = {"1deamzt": "DEA",
             "1dpamzt": "DPA",
             "1pdeaat": "PSMC",
             "fptemp_11": "Focal Plane",
             "tmp_fep1_mong": "FEP1 Mongoose",
             "tmp_fep1_actel": "FEP1 Actel",
             "tmp_bep_pcb": "BEP PCB"}

limits = {'1deamzt': 36.5,
          '1dpamzt': 37.5,
          '1pdeaat': 52.5,
          'tmp_fep1_mong': 43.0,
          'tmp_fep1_actel': 43.0,
          'tmp_bep_pcb': 43.0,
          'fptemp_11': {"ACIS-I": -112.0, "ACIS-S": -111.0}}

margins = {'1deamzt': 2.0,
           '1dpamzt': 2.0,
           '1pdeaat': 4.5,
           'tmp_fep1_mong': 2.0,
           'tmp_fep1_actel': 2.0,
           'tmp_bep_pcb': 2.0}


def find_json(name, model_spec):
    if model_spec is None:
        name = short_name[name]
        model_spec = get_xija_model_file(name)
    elif not os.path.exists(model_spec):
        raise IOError("The JSON file %s does not exist!" % model_spec)
    return model_spec


class ModelDataset(Dataset):
    def __init__(self, msids, states, model):
        super(ModelDataset, self).__init__(msids, states, model)

    def write_model(self, filename, overwrite=False):
        """
        Write the model data vs. time to an ASCII text file.

        Parameters
        ----------
        filename : string
            The filename to write the data to.
        overwrite : boolean, optional
            If True, an existing file with the same name will be overwritten.
        """
        if os.path.exists(filename) and not overwrite:
            raise IOError("File %s already exists, but overwrite=False!" % filename)
        names = []
        arrays = []
        for i, msid in enumerate(self.model.keys()):
            if i == 0:
                times = self.times("model", msid).value
                dates = self.dates("model", msid)
                names += ['time', 'date']
                arrays += [times, dates]
            names.append(msid)
            arrays.append(self["model", msid].value)
        temp_array = np.rec.fromarrays(arrays, names=names)
        fmt = {(name, '%.2f') for name in names if name != "date"}
        out = open(filename, 'w')
        Ska.Numpy.pprint(temp_array, fmt, out)
        out.close()

    def write_model_and_data(self, filename, overwrite=False, 
                             mask_radzones=False, mask_fmt1=False,
                             mask_badtimes=True, tstart=None,
                             tstop=None):
        """
        Write the model, telemetry, and states data vs. time to
        an ASCII text file. The state data is interpolated to the
        times of the model so that everything is at a common set
        of times.

        Parameters
        ----------
        filename : string
            The filename to write the data to.
        overwrite : boolean, optional
            If True, an existing file with the same name will be overwritten.
        """
        states_to_map = ["vid_board", "pitch", "clocking", "simpos",
                         "ccd_count", "fep_count", "off_nominal_roll"]
        out = []
        for i, msid in enumerate(self.model.keys()):
            if i == 0:
                if self.states._is_empty:
                    out += [("model", state) for state in states_to_map]
                else:
                    for state in states_to_map:
                        self.map_state_to_msid(state, msid)
                        out.append(("msids", state))
            out.append(("model", msid))
            if ("msids", msid) in self.field_list:
                self.add_diff_data_model_field(msid)
                out += [("msids", msid), ("model", "diff_%s" % msid)]
        msid = list(self.model.keys())[0]
        telem = self["msids", msid]
        mask = np.ones_like(telem.value, dtype='bool')
        if tstart is not None:
            tstart = DateTime(tstart).secs
            mask[telem.times.value < tstart] = False
        if tstop is not None:
            tstop = DateTime(tstop).secs
            mask[telem.times.value > tstop] = False
        if mask_radzones:
            rad_zones = events.rad_zones.filter(start=telem.dates[0],
                                                stop=telem.dates[-1])
            for rz in rad_zones:
                idxs = np.logical_and(telem.times.value >= rz.tstart,
                                      telem.times.value <= rz.tstop)
                mask[idxs] = False
        if mask_fmt1:
            which = self["msids", "ccsdstmf"] == "FMT1"
            mask[which] = False
        self.write_msids(filename, out, overwrite=overwrite, mask=mask)

    def _get_msids(self, model, comps, tl_file):
        comps = [comp.lower() for comp in comps]
        times = model[comps[0]].times.value
        tstart = secs2date(times[0] - 700.0)
        tstop = secs2date(times[-1] + 700.0)
        if tl_file is not None:
            msids = MSIDs.from_tracelog(tl_file, tbegin=tstart, tend=tstop)
        else:
            if "earth_solid_angle" in comps:
                comps.remove("earth_solid_angle")
            comps.append("ccsdstmf")
            msids = MSIDs.from_database(comps, tstart, tstop=tstop, filter_bad=True,
                                        interpolate=True, interpolate_times=times)
            if msids[comps[0]].times.size != times.size:
                raise RuntimeError("Lengths of time arrays for model data and MSIDs "
                                   "do not match. You probably ran a model past the "
                                   "end date in the engineering archive!")
        return msids

    def make_dashboard_plots(self, msid, tstart=None, tstop=None, yplotlimits=None,
                             errorplotlimits=None, fig=None, figfile=None,
                             bad_times=None, mask_radzones=False, plot_limits=True, 
                             mask_fmt1=False):
        """
        Make dashboard plots for the particular thermal model.

        Parameters
        ----------
        msid : string
            The MSID name to plot in the dashboard. 
        tstart : string, optional
            The start time of the data for the dashboard plot. If not specified,
            the beginning of the thermal model run is used.
        tstop : string, optional
            The stop time of the data for the dashboard plot. If not specified,
            the end of the thermal model run is used.
        yplotlimits : two-element array_like, optional
            The (min, max) bounds on the temperature to use for the
            temperature vs. time plot. Default: Determine the min/max
            bounds from the telemetry and model prediction and
            decrease/increase by degrees to determine the plot limits.
        errorplotlimits : two-element array_like, optional
            The (min, max) error bounds to use for the error plot.
            Default: [-15, 15]
        fig : :class:`~matplotlib.figure.Figure`, optional
            A Figure instance to plot in. Default: None, one will be
            created if not provided.
        figfile : string, optional
            The file to write the dashboard plot to. One will be created
            if not provided.
        bad_times : list of tuples, optional
            Provide a set of times to exclude from the creation of the
            dashboard plot.
        mask_radzones : boolean, optional
            If True, mask out radzone periods for dashboard plots of the
            focal plane model. Default: False
        plot_limits : boolean, optional
            If True, plot the yellow caution and planning limits on the
            dashboard plots. Default: True
        """
        from xijafit import dashboard as dash
        if fig is None:
            fig = plt.figure(figsize=(20,10))
        if ("msids", msid) not in self.field_list:
            raise RuntimeError("You must include the real data if you want to make a "
                               "dashboard plot! Set get_msids=True when creating the"
                               "thermal model!")
        telem = self["msids", msid]
        pred = self["model", msid]
        mask = np.logical_and(telem.mask, pred.mask)
        if tstart is not None:
            tstart = DateTime(tstart).secs
            mask[telem.times.value < tstart] = False
        if tstop is not None:
            tstop = DateTime(tstop).secs
            mask[telem.times.value > tstop] = False
        if bad_times is not None:
            for (left, right) in bad_times:
                idxs = np.logical_and(telem.times.value >= date2secs(left),
                                      telem.times.value <= date2secs(right))
                mask[idxs] = False
        if msid == "fptemp_11" and mask_radzones:
            rad_zones = events.rad_zones.filter(start=telem.dates[0],
                                                stop=telem.dates[-1])
            for rz in rad_zones:
                idxs = np.logical_and(telem.times.value >= rz.tstart,
                                      telem.times.value <= rz.tstop)
                mask[idxs] = False
        if mask_fmt1:
            which = self["msids", "ccsdstmf"] == "FMT1"
            mask[which] = False
        times = telem.times.value[mask]
        if yplotlimits is None:
            ymin = min(telem.value[mask].min(), pred.value[mask].min())-2
            ymax = min(telem.value[mask].max(), pred.value[mask].max())+2
            yplotlimits = [ymin, ymax]
        if errorplotlimits is None:
            errorplotlimits = [-15, 15]
        mylimits = {"units": "C"}
        if plot_limits:
            if msid == "fptemp_11":
                mylimits["acisi_limit"] = -112.0
                mylimits["aciss_limit"] = -111.0
                mylimits["fp_sens_limit"] = -118.7
            else:
                mylimits["caution_high"] = limits[msid]+margins[msid]
                mylimits["planning_limit"] = limits[msid]
        dash.dashboard(pred.value[mask], telem.value[mask], times, mylimits,
                       msid=msid, modelname=full_name.get(msid, msid),
                       errorplotlimits=errorplotlimits, yplotlimits=yplotlimits,
                       fig=fig, savefig=False)
        if figfile is not None:
            fig.savefig(figfile)
        return fig


class ThermalModelFromRun(ModelDataset):
    """
    Fetch multiple temperature models and their associated commanded states
    from ASCII table files generated by xija or model check tools. If MSID
    data will be added, it will be interpolated to the times of the model
    data.

    Parameters
    ----------
    loc : string or list of strings
        Path to the directory where the model and state data are stored.
    get_msids : boolean, optional
        Whether or not to load the MSIDs corresponding to the
        temperature models for the same time period from the
        engineering archive. Default: False.
    tl_file : string
        Path to the location of the tracelog file to get the MSID data from.
        Default: None, which means the engineering archive will be queried
        if get_msids=True.
    Examples
    --------
    >>> from acispy import ThermalModelFromRun
    >>> ds = ThermalModelFromRun("/data/acis/LoadReviews/2019/MAY2019/ofls/out_dpa",
    ...                          get_msids=True)
    """
    def __init__(self, loc, get_msids=False, tl_file=None):
        temp_file = os.path.join(loc, "temperatures.dat")
        state_file = os.path.join(loc, "states.dat")
        esa_file = os.path.join(loc, "earth_solid_angle.dat")
        if not os.path.exists(state_file):
            state_file = None
        if not os.path.exists(esa_file):
            esa_file = None
        model = Model.from_load_file(temp_file, esa_file=esa_file)
        comps = list(model.keys())
        if state_file is not None:
            states = States.from_load_file(state_file)
        else:
            states = EmptyTimeSeries()
        if get_msids:
            msids = self._get_msids(model, comps, tl_file)
        else:
            msids = EmptyTimeSeries()
        super(ThermalModelFromRun, self).__init__(msids, states, model)


class ThermalModelFromLoad(ModelDataset):
    """
    Fetch a temperature model and its associated commanded states
    from a load review. Optionally get MSIDs for the same time period.
    If MSID data will be added, it will be interpolated to the times
    of the model data.

    Parameters
    ----------
    load : string
        The load review to get the model from, i.e. "JAN2516A".
    comps : list of strings, optional
        List of temperature components to get from the load models. If
        not specified all four components will be loaded.
    get_msids : boolean, optional
        Whether or not to load the MSIDs corresponding to the
        temperature models for the same time period from the
        engineering archive. Default: False.
    states_comp : string, optional
        The thermal model page to use to get the states. "DEA", "DPA",
        "PSMC", or "FP". Default: "DPA"

    Examples
    --------
    >>> from acispy import ThermalModelFromLoad
    >>> comps = ["1deamzt", "1pdeaat", "fptemp_11"]
    >>> ds = ThermalModelFromLoad("APR0416C", comps, get_msids=True)
    """
    def __init__(self, load, comps=None, get_msids=False,
                 tl_file=None, states_comp="DPA"):
        if comps is None:
            comps = ["1deamzt", "1dpamzt", "1pdeaat", "fptemp_11",
                     "tmp_fep1_mong", "tmp_fep1_actel", "tmp_bep_pcb"]
        comps = ensure_list(comps)
        model = Model.from_load_page(load, comps)
        states = States.from_load_page(load, comp=states_comp)
        if get_msids:
            msids = self._get_msids(model, comps, tl_file)
        else:
            msids = EmptyTimeSeries()
        super(ThermalModelFromLoad, self).__init__(msids, states, model)


class ThermalModelRunner(ModelDataset):
    """
    Class for running Xija thermal models.

    Parameters
    ----------
    name : string
        The name of the model to simulate. Can be "dea", "dpa", "psmc", or "fep1_mong".
    tstart : string
        The start time in YYYY:DOY:HH:MM:SS format.
    tstop : string
        The stop time in YYYY:DOY:HH:MM:SS format.
    states : dict, optional
        A dictionary of modeled commanded states required for the model. The
        states can either be a constant value or NumPy arrays. If not supplied,
        the thermal model will be run with states from the commanded states
        database.
    T_init : float, optional
        The initial temperature for the thermal model run. If None,
        an initial temperature will be determined from telemetry.
        Default: None
    dt : float, optional
        The timestep to use for this run. Default is 328 seconds or is provided
        by the model specification file.
    model_spec : string, optional
        Path to the model spec JSON file for the model. Default: None, the 
        standard model path will be used.
    mask_bad_times : boolean, optional
        If set, bad times from the data are included in the array masks
        and plots. Default: False
    server : string 
         DBI server or HDF5 file. Only used if the commanded states database
         is used. Default: None

    Examples
    --------
    >>> states = {"ccd_count": np.array([5,6,1]),
    ...           "pitch": np.array([150.0]*3),
    ...           "fep_count": np.array([5,6,1]),
    ...           "clocking": np.array([1]*3),
    ...           "vid_board": np.array([1]*3),
    ...           "off_nominal_roll": np.array([0.0]*3),
    ...           "simpos": np.array([-99616.0]*3)}
    >>> dpa_model = ThermalModelRunner("dpa", "2015:002:00:00:00",
    ...                                "2016:005:00:00:00", states=states,
    ...                                T_init=10.1)
    """
    def __init__(self, name, tstart, tstop, states=None, T_init=None,
                 get_msids=True, dt=328.0, model_spec=None,
                 mask_bad_times=False, ephemeris=None,
                 tl_file=None, no_eclipse=False, compute_model=None):

        self.name = name.lower()

        tstart = get_time(tstart)
        tstop = get_time(tstop)

        tstart_secs = DateTime(tstart).secs
        tstop_secs = DateTime(tstop).secs

        if states is not None:
            if "tstart" not in states:
                states["tstart"] = DateTime(states["datestart"]).secs
                states["tstop"] = DateTime(states["datestop"]).secs
            num_states = states["tstart"].size
            if "letg" not in states:
                states["letg"] = np.array(["RETR"]*num_states)
            if "hetg" not in states:
                states["hetg"] = np.array(["RETR"]*num_states)
            states_obj = States(states)
        else:
            states_obj = EmptyTimeSeries()

        if T_init is None:
            T_init = fetch.MSID(self.name, tstart_secs-700., tstart_secs+700.).vals.mean()

        self.model_spec = find_json(self.name, model_spec)

        ephem_times, ephem_data = self._get_ephemeris(ephemeris, tstart_secs, tstop_secs)

        if compute_model is not None:
            self.xija_model = compute_model(self.name, tstart, tstop, states,
                                            dt, T_init, model_spec)
        elif self.name in short_name and states is not None:
            self.xija_model = self._compute_acis_model(self.name, tstart, tstop, states,
                                                       dt, T_init, ephem_times=ephem_times,
                                                       ephem_data=ephem_data,
                                                       no_eclipse=no_eclipse)
        else:
            self.xija_model = self._compute_model(self.name, tstart, tstop, dt, T_init)

        self.bad_times = getattr(self.xija_model, "bad_times", None)
        self.bad_times_indices = getattr(self.xija_model, "bad_times_indices", None)

        if isinstance(states, dict):
            states.pop("dh_heater", None)

        components = [self.name]
        if 'dpa_power' in self.xija_model.comp:
            components.append('dpa_power')
        if 'earthheat__fptemp' in self.xija_model.comp:
            components.append('earthheat__fptemp')
        if states is None:
            components += ["pitch", "roll", "fep_count", "vid_board", "clocking",
                           "ccd_count", "sim_z"]
        masks = {}
        if mask_bad_times and self.bad_times is not None:
            masks[self.name] = np.ones(self.xija_model.times.shape, dtype='bool')
            for (left, right) in self.bad_times_indices:
                masks[self.name][left:right] = False

        model_obj = Model.from_xija(self.xija_model, components, masks=masks)

        if get_msids:
            msids_obj = self._get_msids(model_obj, [self.name], tl_file)
        else:
            msids_obj = EmptyTimeSeries()
        super(ThermalModelRunner, self).__init__(msids_obj, states_obj, model_obj)

    def _get_ephemeris(self, ephemeris, tstart, tstop):
        if ephemeris is None:
            return None, None
        ephem_data = ascii.read(ephemeris)
        msids = ['orbitephem0_{}'.format(axis) for axis in "xyz"]
        idxs = np.logical_and(ephem_data["times"] >= tstart - 2000.0,
                              ephem_data["times"] <= tstop + 2000.0)
        ephemeris = dict((k, ephem_data[k].data[idxs]) for k in msids)
        ephemeris_times = ephem_data["times"].data[idxs]
        return ephemeris_times, ephemeris

    def _compute_model(self, name, tstart, tstop, dt, T_init):
        if name == "fptemp_11":
            name = "fptemp"
        model = xija.XijaModel(name, start=tstart, stop=tstop, dt=dt, model_spec=self.model_spec)
        model.comp[name].set_data(T_init)
        for t in ["dea0","dpa0"]:
            if t in model.comp:
                model.comp[t].set_data(T_init)
        model.make()
        model.calc()
        return model

    def _compute_acis_model(self, name, tstart, tstop, states, dt, T_init,
                            ephem_times=None, ephem_data=None, no_eclipse=False):
        state_times = np.array([states["tstart"], states["tstop"]])
        if name == "fptemp_11":
            name = "fptemp"
        if isinstance(states, np.ndarray):
            state_names = states.dtype.names
        else:
            state_names = list(states.keys())
        if "off_nominal_roll" in state_names:
            roll = np.array(states["off_nominal_roll"])
        else:
            roll = calc_off_nom_rolls(states)
        model = xija.XijaModel(name, start=tstart, stop=tstop, dt=dt, model_spec=self.model_spec)
        model.comp[name].set_data(T_init)
        model.comp['sim_z'].set_data(np.array(states['simpos']), state_times)
        if no_eclipse:
            model.comp["eclipse"].set_data(False)
        if 'roll' in model.comp:
            model.comp['roll'].set_data(roll, state_times)
        if 'dpa_power' in model.comp:
            # This is just a hack, we're not
            # really setting the power to zero.
            model.comp['dpa_power'].set_data(0.0) 
        # This is for the PSMC model
        if 'pin1at' in model.comp:
            model.comp['pin1at'].set_data(T_init-10.)
        if 'dpa0' in model.comp:
            model.comp['dpa0'].set_data(T_init)
        if 'dea0' in model.comp:
            model.comp['dea0'].set_data(T_init)
        if 'dh_heater' in model.comp:
            model.comp['dh_heater'].set_data(states.get("dh_heater", 0), state_times)
        for st in ('ccd_count', 'fep_count', 'vid_board', 'clocking', 'pitch'):
            model.comp[st].set_data(np.array(states[st]), state_times)
        if name == "fptemp":
            for axis in "xyz":
                ephem = 'orbitephem0_{}'.format(axis)
                if ephem_times is None:
                    msid = fetch.Msid(ephem, model.tstart - 2000, model.tstop + 2000)
                    e_times = msid.times
                    e_data = msid.vals
                else:
                    e_times = ephem_times
                    e_data = ephem_data[ephem]
                model.comp[ephem].set_data(e_data, e_times)
            for i in range(1, 5):
                quat = 'aoattqt{}'.format(i)
                quat_name = 'q{}'.format(i)
                model.comp[quat].set_data(states[quat_name], state_times)
            model.comp['1cbat'].set_data(-53.0)
            model.comp['sim_px'].set_data(-120.0)

        model.make()
        model.calc()
        return model

    @classmethod
    def from_states_file(cls, name, states_file, T_init,
                         dt=328.0, model_spec=None, mask_bad_times=False, 
                         ephemeris=None, get_msids=True, no_eclipse=False):
        """
        Class for running Xija thermal models.

        Parameters
        ----------
        name : string
            The name of the model to simulate. Can be "dea", "dpa", "psmc", or "fep1mong".
        states_file : string
            A file containing commanded states, in the same format as "states.dat" which is
            outputted by ACIS thermal model runs for loads.
        T_init : float
            The starting temperature for the model in degrees C.
        model_spec : string, optional
            Path to the model spec JSON file for the model. Default: None, the
            standard model path will be used.
        mask_bad_times : boolean, optional
            If set, bad times from the data are included in the array masks
            and plots. Default: False
        """
        states = ascii.read(states_file)
        states_dict = dict((k, states[k]) for k in states.colnames)
        if "off_nominal_roll" not in states.colnames:
            states_dict["off_nominal_roll"] = calc_off_nom_rolls(states)
        tstart = get_time(states_dict['tstart'][0])
        tstop = get_time(states_dict['tstop'][-1])
        return cls(name, tstart, tstop, states=states_dict, T_init=T_init,
                   dt=dt, model_spec=model_spec, mask_bad_times=mask_bad_times,
                   ephemeris=ephemeris, get_msids=get_msids, no_eclipse=no_eclipse)

    @classmethod
    def from_database(cls, name, tstart, tstop, T_init, server=None, get_msids=True,
                      dt=328.0, model_spec=None, mask_bad_times=False,
                      ephemeris=None, no_eclipse=False, compute_model=None):
        from Chandra.cmd_states import fetch_states
        t = fetch_states(tstart, tstop, server=server)
        states = dict((k, t[k]) for k in t.dtype.names)
        states["off_nominal_roll"] = calc_off_nom_rolls(states)
        return cls(name, tstart, tstop, states=states, T_init=T_init, dt=dt,
                   model_spec=model_spec, mask_bad_times=mask_bad_times,
                   ephemeris=ephemeris, get_msids=get_msids, no_eclipse=no_eclipse,
                   compute_model=compute_model)

    @classmethod
    def from_commands(cls, name, tstart, tstop, cmds, T_init, get_msids=True,
                      dt=328.0, model_spec=None, mask_bad_times=False, 
                      ephemeris=None, no_eclipse=False, compute_model=None):
        tstart = get_time(tstart)
        tstop = get_time(tstop)
        t = States.from_commands(tstart, tstop, cmds)
        states = {k: t[k].value for k in t.keys()}
        return cls(name, tstart, tstop, states=states, T_init=T_init, dt=dt,
                   model_spec=model_spec, mask_bad_times=mask_bad_times,
                   ephemeris=ephemeris, get_msids=get_msids, no_eclipse=no_eclipse,
                   compute_model=compute_model)

    @classmethod
    def from_kadi(cls, name, tstart, tstop, T_init, get_msids=True, dt=328.0,
                  model_spec=None, mask_bad_times=False, ephemeris=None,
                  no_eclipse=False, compute_model=None):
<<<<<<< HEAD
        from kadi.commands import states as get_states
        tstart = get_time(tstart)
        tstop = get_time(tstop)
        t = get_states(tstart, tstop)
=======
        kadi = KadiWrapper()
        tstart = get_time(tstart)
        tstop = get_time(tstop)
        t = kadi.cmd_states.get_states(tstart, tstop)
>>>>>>> 10bf5d60
        states = {}
        for k in default_states:
            if k == "tstart":
                states[k] = date2secs(t["datestart"].data)
            elif k == "tstop":
                states[k] = date2secs(t["datestop"].data)
            elif k == "trans_keys":
                states[k] = np.array([",".join(d) for d in t["trans_keys"].data])
            else:
                states[k] = t[k].data
        return cls(name, tstart, tstop, states=states, T_init=T_init, dt=dt,
                   model_spec=model_spec, mask_bad_times=mask_bad_times,
                   ephemeris=ephemeris, get_msids=get_msids, no_eclipse=no_eclipse,
                   compute_model=compute_model)

    @classmethod
    def from_backstop(cls, name, backstop_file, T_init, model_spec=None, dt=328.0,
                      mask_bad_times=False, ephemeris=None, get_msids=True,
                      no_eclipse=False, compute_model=None):
        import Ska.ParseCM
        bs_cmds = Ska.ParseCM.read_backstop(backstop_file)
        tstart = bs_cmds[0]['time']
        tstop = bs_cmds[-1]['time']
        return cls.from_commands(name, tstart, tstop, bs_cmds, T_init, dt=dt,
                                 model_spec=model_spec, get_msids=get_msids,
                                 mask_bad_times=mask_bad_times, compute_model=compute_model,
                                 ephemeris=ephemeris, no_eclipse=no_eclipse)

    def make_solarheat_plot(self, node, figfile=None, fig=None):
        """
        Make a plot which shows the solar heat value vs. pitch.

        Parameters
        ----------
        node : string
            The xija node which has the solar heating applied to it
            in the model. Can be an real node on the spacecraft like
            1DEAMZT or a pseudo-node like "dpa0" in the 1DPAMZT model.
        figfile : string, optional
            The file to write the solar heating plot to. One will be created
            if not provided.
        fig : :class:`~matplotlib.figure.Figure`, optional
            A Figure instance to plot in. Default: None, one will be
            created if not provided.
        """
        if fig is None:
            fig, ax = plt.subplots(figsize=(15, 10))
        else:
            ax = fig.add_subplot(111)
        try:
            comp = self.xija_model.comp["solarheat__%s" % node]
        except KeyError:
            raise KeyError("%s does not have a SolarHeat component!" % node)
        comp.plot_solar_heat__pitch(fig, ax)
        if figfile is not None:
            fig.savefig(figfile)
        return fig

    def make_power_plot(self, figfile=None, fig=None):
        """
        Make a plot which shows the ACIS state power coefficients.

        Parameters
        ----------
        figfile : string, optional
            The file to write the power coefficient plot to. One will be created
            if not provided.
        fig : :class:`~matplotlib.figure.Figure`, optional
            A Figure instance to plot in. Default: None, one will be
            created if not provided.
        """
        plt.rc("font", size=18)
        plt.rc("axes", linewidth=2)
        if fig is None:
            fig, ax = plt.subplots(figsize=(15, 10))
        else:
            ax = fig.add_subplot(111)
        xm = self.xija_model
        dtype = [('x', 'int'), ('y', 'float'), ('name', '<U32')]
        clocking = []
        not_clocking = []
        either = []
        for i, parname in enumerate(xm.parnames):
            name = parname.split("__")[-1]
            if name.startswith("pow"):
                coeff = name.split("_")[-1]
                fep_count = int(coeff[0])
                if name.endswith("x"):
                    either.append((fep_count, xm.parvals[i], coeff))
                elif name.endswith("1"):
                    clocking.append((fep_count, xm.parvals[i], coeff))
                elif name.endswith("0"):
                    not_clocking.append((fep_count, xm.parvals[i], coeff))
        clocking = np.array(clocking, dtype=dtype)
        not_clocking = np.array(not_clocking, dtype=dtype)
        either = np.array(either, dtype=dtype)
        ax.scatter(clocking["x"], clocking["y"], label="Clocking", s=40,
                   color="C0")
        for i, txt in enumerate(clocking["name"]):
            ax.text(clocking["x"][i] + 0.25, clocking["y"][i], txt, color="C0")
        ax.scatter(not_clocking["x"], not_clocking["y"], label="Not Clocking", 
                   s=40, color="C1")
        for i, txt in enumerate(not_clocking["name"]):
            ax.text(not_clocking["x"][i] + 0.25, not_clocking["y"][i], txt, 
                    color="C1")
        ax.scatter(either["x"], either["y"], label="Either", s=40, color="C2")
        for i, txt in enumerate(either["name"]):
            ax.text(either["x"][i] + 0.25, either["y"][i], txt, color="C2")
        ax.tick_params(width=2, length=6)
        ax.set_xlabel("FEP Count")
        ax.set_ylabel("Coefficient Value")
        ax.set_xticks(np.arange(7))
        ax.set_xlim(-0.25, 7.0)
        ax.legend()
        if figfile is not None:
            fig.savefig(figfile)
        return fig

def find_text_time(time, hours=1.0):
    return secs2date(date2secs(time)+hours*3600.0)


class SimulateSingleObs(ThermalModelRunner):
    """
    Class for simulating thermal models during ECS runs under constant conditions.

    Parameters
    ----------
    name : string
        The name of the model to simulate. Can be "dea", "dpa", "psmc", or "fep1mong".
    tstart : string
        The start time of the ECS run in YYYY:DOY:HH:MM:SS format.
    tstop : string
        The stop time of the ECS run in YYYY:DOY:HH:MM:SS format.
    T_init : float
        The starting temperature for the model in degrees C.
    pitch : float
        The pitch at which to run the model in degrees. 
    ccd_count : integer
        The number of CCDs to clock.
    vehicle_load : string, optional
        If a vehicle load is running, specify it here, e.g. "SEP0917C".
        Default: None, meaning no vehicle load. If this parameter is set,
        the input values of pitch and off-nominal roll will be ignored
        and the values from the vehicle load will be used.
    simpos : float, optional
        The SIM position at which to run the model. Default: -99616.0
    off_nominal_roll : float, optional
        The off-nominal roll in degrees for the model. Default: 0.0
    dh_heater: integer, optional
        Flag to set whether (1) or not (0) the detector housing heater is on. 
        Default: 0
    clocking : integer, optional
        Set to 0 if you want to simulate a ECS run which doesn't clock, which
        you probably don't want to do if you're going to simulate an actual
        ECS run. Default: 1
    model_spec : string, optional
        Path to the model spec JSON file for the model. Default: None, the 
        standard model path will be used. 

    Examples
    --------
    >>> dea_run = SimulateSingleObs("1deamzt", "2016:201:05:12:03", "2016:201:05:12:03",
    ...                             14.0, 150., ccd_count=5, off_nominal_roll=-6.0,
    ...                             dh_heater=1)
    """
    def __init__(self, name, tstart, tstop, T_init, pitch, ccd_count,
                 vehicle_load=None, simpos=-99616.0, off_nominal_roll=0.0, 
                 dh_heater=0, clocking=1, q=None, instrument=None,
                 model_spec=None, no_limit=False):
        if name == "fptemp_11" and instrument is None:
            raise RuntimeError("Must specify either 'ACIS-I' or 'ACIS-S' in "
                               "'instrument' if you want to test a focal plane " 
                               "temperature prediction!")
        tstart = get_time(tstart)
        tstop = get_time(tstop)
        if q is None and name == "fptemp_11":
            raise RuntimeError("Please supply an attitude quaternion for the focal plane model!")
        self.vehicle_load = vehicle_load
        self.no_limit = no_limit
        datestart = tstart
        tstart = DateTime(tstart).secs
        tstop = DateTime(tstop).secs
        datestop = secs2date(tstop)
        tend = tstop+0.5*(tstop-tstart)
        dateend = secs2date(tend)
        self.datestart = datestart
        self.datestop = datestop
        self.tstart = Quantity(tstart, "s")
        self.tstop = Quantity(tstop, "s")
        self.dateend = dateend
        self.T_init = Quantity(T_init, "deg_C")
        if vehicle_load is None:
            states = {"ccd_count": np.array([ccd_count], dtype='int'),
                      "fep_count": np.array([ccd_count], dtype='int'),
                      "clocking": np.array([clocking], dtype='int'),
                      'vid_board': np.array([clocking], dtype='int'),
                      "pitch": np.array([pitch]),
                      "simpos": np.array([simpos]),
                      "datestart": np.array([self.datestart]),
                      "datestop": np.array([self.dateend]),
                      "tstart": np.array([self.tstart.value]),
                      "tstop": np.array([tend]),
                      "hetg": np.array(["RETR"]),
                      "letg": np.array(["RETR"]),
                      "off_nominal_roll": np.array([off_nominal_roll]),
                      "dh_heater": np.array([dh_heater], dtype='int')}
            # For the focal plane model we need a quaternion.
            if name == "fptemp_11":
                for i in range(4):
                    states["q%d" % (i+1)] = q[i]
        else:
            mylog.info("Modeling a %d-chip observation concurrent with " % ccd_count +
                       "the %s vehicle loads." % vehicle_load)
            states = dict((k, state.value) for (k, state) in
                          States.from_load_page(vehicle_load).table.items())
            states["off_nominal_roll"] = calc_off_nom_rolls(states)
            ecs_run_idxs = states["tstart"] < tstop
            states["ccd_count"][ecs_run_idxs] = ccd_count
            states["fep_count"][ecs_run_idxs] = ccd_count
            states["clocking"][ecs_run_idxs] = 1
            states["vid_board"][ecs_run_idxs] = 1
        super(SimulateSingleObs, self).__init__(name, datestart, dateend, states,
                                                T_init, model_spec=model_spec,
                                                get_msids=False, no_eclipse=True)

        mylog.info("Run Parameters")
        mylog.info("--------------")
        mylog.info("Start Datestring: %s" % datestart)
        mylog.info("Stop Datestring: %s" % datestop)
        mylog.info("Initial Temperature: %g degrees C" % T_init)
        mylog.info("CCD Count: %d" % ccd_count)
        if vehicle_load is None:
            disp_pitch = pitch
            disp_roll = off_nominal_roll
        else:
            pitches = states["pitch"][ecs_run_idxs]
            rolls = states["off_nominal_roll"][ecs_run_idxs]
            disp_pitch = "Min: %g, Max: %g" % (pitches.min(), pitches.max())
            disp_roll = "Min: %g, Max: %g" % (rolls.min(), rolls.max())
        mylog.info("Pitch: %s" % disp_pitch)
        mylog.info("SIM Position: %g" % simpos)
        mylog.info("Off-nominal Roll: %s" % disp_roll)
        mylog.info("Detector Housing Heater: %s" % {0: "OFF", 1: "ON"}[dh_heater])

        mylog.info("Model Result")
        mylog.info("------------")

        if name == "fptemp_11":
            limit = limits[self.name][instrument]
        else:
            limit = limits[self.name]
        self.limit = Quantity(limit, "deg_C")
        self.limit_time = None
        self.limit_date = None
        self.duration = None
        self.violate = False
        if self.no_limit:
            return
        viols = self.mvals.value > self.limit.value
        if np.any(viols):
            idx = np.where(viols)[0][0]
            self.limit_time = self.times('model', self.name)[idx]
            self.limit_date = secs2date(self.limit_time)
            self.duration = Quantity((self.limit_time.value-tstart)*0.001, "ks")
            msg = "The limit of %g degrees C will be reached at %s, " % (self.limit.value, self.limit_date)
            msg += "after %g ksec." % self.duration.value
            mylog.info(msg)
            if self.limit_time < self.tstop:
                self.violate = True
                viol_time = "before"
            else:
                self.violate = False
                viol_time = "after"
            mylog.info("The limit is reached %s the end of the observation." % viol_time)
        else:
            mylog.info("The limit of %g degrees C is never reached." % self.limit.value)

        if self.violate:
            mylog.warning("This observation is NOT safe from a thermal perspective.")
        else:
            mylog.info("This observation is safe from a thermal perspective.")

    def plot_model(self, no_annotations=False):
        """
        Plot the simulated model run.

        Parameters
        ----------
        no_annotations : boolean, optional
            If True, don't put lines or text on the plot. Shouldn't be
            used if you're actually trying to determine if a ECS run is
            safe. Default: False
        """
        if self.vehicle_load is None:
            field2 = None
        else:
            field2 = "pitch"
        viol_text = "NOT SAFE" if self.violate else "SAFE"
        dp = DatePlot(self, [("model", self.name)], field2=field2)
        if not no_annotations:
            if not self.no_limit:
                dp.add_hline(self.limit.value, ls='--', lw=2, color='g')
                dp.add_text(find_text_time(self.datestop, hours=4.0), self.T_init.value + 2.0,
                            viol_text, fontsize=22, color='black')
            dp.add_vline(self.datestart, ls='--', lw=2, color='b')
            dp.add_text(find_text_time(self.datestart), self.limit.value - 2.0,
                        "START", color='blue', rotation="vertical")
            dp.add_vline(self.datestop, ls='--', lw=2, color='b')
            dp.add_text(find_text_time(self.datestop), self.limit.value - 12.0,
                        "END", color='blue', rotation="vertical")
            if self.limit_date is not None:
                dp.add_vline(self.limit_date, ls='--', lw=2, color='r')
                dp.add_text(find_text_time(self.limit_date), self.limit.value-2.0,
                            "VIOLATION", color='red', rotation="vertical")
        dp.set_xlim(find_text_time(self.datestart, hours=-1.0), self.dateend)
        dp.set_ylim(self.T_init.value-2.0, 
                    max(self.limit.value, self.mvals.value.max())+3.0)
        return dp

    def get_temp_at_time(self, t):
        """
        Get the model temperature at a time *t* seconds
        past the beginning of the ECS run.
        """
        t += self.tstart.value
        return Quantity(np.interp(t, self['model', self.name].times.value,
                                  self['model', self.name].value), "deg_C")

    @property
    def mvals(self):
        return self['model', self.name]

    def write_msids(self, filename, fields, mask_field=None, overwrite=False):
        raise NotImplementedError

    def write_states(self, states_file, overwrite=False):
        raise NotImplementedError

    def write_model(self, filename, overwrite=False):
        raise NotImplementedError

    def make_dashboard_plots(self, yplotlimits=None, errorplotlimits=None, fig=None):
        raise NotImplementedError

    def write_model_and_data(self, filename, overwrite=False):
        raise NotImplementedError


class SimulateECSRun(SimulateSingleObs):
    pass


class SimulateCTIRun(SimulateECSRun):
    pass<|MERGE_RESOLUTION|>--- conflicted
+++ resolved
@@ -612,17 +612,10 @@
     def from_kadi(cls, name, tstart, tstop, T_init, get_msids=True, dt=328.0,
                   model_spec=None, mask_bad_times=False, ephemeris=None,
                   no_eclipse=False, compute_model=None):
-<<<<<<< HEAD
         from kadi.commands import states as get_states
         tstart = get_time(tstart)
         tstop = get_time(tstop)
         t = get_states(tstart, tstop)
-=======
-        kadi = KadiWrapper()
-        tstart = get_time(tstart)
-        tstop = get_time(tstop)
-        t = kadi.cmd_states.get_states(tstart, tstop)
->>>>>>> 10bf5d60
         states = {}
         for k in default_states:
             if k == "tstart":
